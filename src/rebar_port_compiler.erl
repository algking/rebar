--- conflicted
+++ resolved
@@ -347,7 +347,6 @@
                    undefined ->
                        %% Get the app name, which we'll use to
                        %% generate the linked port driver name
-<<<<<<< HEAD
                        case rebar_app_utils:load_app_file(AppFile) of
                            {ok, AppName, _} ->
                                SoName = ?FMT("priv/~s", [lists:concat([AppName, "_drv.so"])]),
@@ -356,15 +355,4 @@
                                ?FAIL
                        end;
                    SoSpecs -> SoSpecs
-               end.
-=======
-                       AppName = rebar_app_utils:app_name(AppFile),
-                       lists:concat([AppName, "_drv.so"]);
-
-                   Soname ->
-                       Soname
-               end,
-
-    %% Construct the driver name
-    ?FMT("priv/~s", [PortName]).
->>>>>>> c28a1625
+               end.